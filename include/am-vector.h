--- conflicted
+++ resolved
@@ -164,6 +164,7 @@
   }
 
   Vector &operator =(Vector &&other) {
+    zap();
     data_ = other.data_;
     nitems_ = other.nitems_;
     maxsize_ = other.maxsize_;
@@ -225,14 +226,7 @@
     T* newdata = (T*)this->malloc(sizeof(T) * new_maxsize);
     if (newdata == nullptr)
       return false;
-<<<<<<< HEAD
-    for (size_t i = 0; i < nitems_; i++) {
-      new (&newdata[i]) T(ke::Move(data_[i]));
-      data_[i].~T();
-    }
-=======
     MoveRange<T>(newdata, data_, nitems_);
->>>>>>> 5a67b084
     this->free(data_);
 
     data_ = newdata;
